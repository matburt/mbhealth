import React, { useState, useMemo } from 'react';
import { formatHealthValue } from '../utils/formatters';
import {
  LineChart,
  Line,
  BarChart,
  Bar,
  AreaChart,
  Area,
  XAxis,
  YAxis,
  CartesianGrid,
  Tooltip,
  Legend,
  ResponsiveContainer,
  ScatterChart,
  Scatter,
  RadarChart,
  PolarGrid,
  PolarAngleAxis,
  PolarRadiusAxis,
  Radar,
  ReferenceArea
} from 'recharts';
import { subDays } from 'date-fns';
import { HealthData } from '../types/health';
import { useTimezone } from '../contexts/TimezoneContext';

interface DataVisualizationDashboardProps {
  data: HealthData[];
  timeRange?: '7d' | '30d' | '90d' | '1y' | 'all';
}

const DataVisualizationDashboard: React.FC<DataVisualizationDashboardProps> = ({
  data,
  timeRange = '30d'
}) => {
  const { formatDateTime } = useTimezone();
  const [activeTab, setActiveTab] = useState<'overview' | 'trends' | 'correlations' | 'analytics'>('overview');
  const [selectedChartType, setSelectedChartType] = useState<'line' | 'bar' | 'area' | 'scatter'>('line');

  // Filter data by time range
  const filteredData = useMemo(() => {
    if (timeRange === 'all') return data;
    
    const days = timeRange === '7d' ? 7 : timeRange === '30d' ? 30 : timeRange === '90d' ? 90 : 365;
    const cutoffDate = subDays(new Date(), days);
    return data.filter(item => new Date(item.recorded_at) >= cutoffDate);
  }, [data, timeRange]);

  // Group data by metric type
  const dataByMetric = useMemo(() => {
    const grouped: Record<string, HealthData[]> = {};
    filteredData.forEach(item => {
      if (!grouped[item.metric_type]) {
        grouped[item.metric_type] = [];
      }
      grouped[item.metric_type].push(item);
    });
    return grouped;
  }, [filteredData]);

  // Calculate summary statistics
  const summaryStats = useMemo(() => {
    const stats: Record<string, unknown> = {};
    
    Object.entries(dataByMetric).forEach(([metricType, metricData]) => {
      if (metricType === 'blood_pressure') {
        // Handle blood pressure separately for systolic and diastolic
        const systolicValues = metricData.map(d => d.systolic).filter(v => v !== undefined);
        const diastolicValues = metricData.map(d => d.diastolic).filter(v => v !== undefined);
        
        if (systolicValues.length > 0) {
          const sysAvg = systolicValues.reduce((sum, val) => sum + val, 0) / systolicValues.length;
          const sysMin = Math.min(...systolicValues);
          const sysMax = Math.max(...systolicValues);
          const sysRecent = systolicValues.slice(-5);
          const sysRecentAvg = sysRecent.reduce((sum, val) => sum + val, 0) / sysRecent.length;
          
          stats['blood_pressure_systolic'] = {
            count: systolicValues.length,
            average: sysAvg,
            min: sysMin,
            max: sysMax,
            recentAverage: sysRecentAvg,
            trend: sysRecentAvg > sysAvg ? 'up' : 'down',
            unit: metricData[0]?.unit || 'mmHg'
          };
        }
        
        if (diastolicValues.length > 0) {
          const diaAvg = diastolicValues.reduce((sum, val) => sum + val, 0) / diastolicValues.length;
          const diaMin = Math.min(...diastolicValues);
          const diaMax = Math.max(...diastolicValues);
          const diaRecent = diastolicValues.slice(-5);
          const diaRecentAvg = diaRecent.reduce((sum, val) => sum + val, 0) / diaRecent.length;
          
          stats['blood_pressure_diastolic'] = {
            count: diastolicValues.length,
            average: diaAvg,
            min: diaMin,
            max: diaMax,
            recentAverage: diaRecentAvg,
            trend: diaRecentAvg > diaAvg ? 'up' : 'down',
            unit: metricData[0]?.unit || 'mmHg'
          };
        }
      } else {
        const values = metricData.map(d => d.value).filter(v => v !== undefined);
        if (values.length === 0) return;
        
        const avg = values.reduce((sum, val) => sum + val, 0) / values.length;
        const min = Math.min(...values);
        const max = Math.max(...values);
        const recent = values.slice(-5);
        const recentAvg = recent.reduce((sum, val) => sum + val, 0) / recent.length;
        
        stats[metricType] = {
          count: values.length,
          average: avg,
          min,
          max,
          recentAverage: recentAvg,
          trend: recentAvg > avg ? 'up' : 'down',
          unit: metricData[0]?.unit || ''
        };
      }
    });
    
    return stats;
  }, [dataByMetric]);

  // Prepare data for correlation analysis
  const correlationData = useMemo(() => {
    const metrics = Object.keys(dataByMetric);
    if (metrics.length < 2) return [];
    
    // Create daily averages for each metric
    const dailyData: Record<string, Record<string, number>> = {};
    
    metrics.forEach(metric => {
      const metricData = dataByMetric[metric];
      metricData.forEach(item => {
        const date = formatDateTime(item.recorded_at, 'date');
        if (!dailyData[date]) dailyData[date] = {};
        
        if (metric === 'blood_pressure') {
          // Handle blood pressure with separate systolic and diastolic
          if (item.systolic !== undefined) {
            if (!dailyData[date]['blood_pressure_systolic']) dailyData[date]['blood_pressure_systolic'] = 0;
            dailyData[date]['blood_pressure_systolic'] += item.systolic;
          }
          if (item.diastolic !== undefined) {
            if (!dailyData[date]['blood_pressure_diastolic']) dailyData[date]['blood_pressure_diastolic'] = 0;
            dailyData[date]['blood_pressure_diastolic'] += item.diastolic;
          }
        } else {
          if (!dailyData[date][metric]) dailyData[date][metric] = 0;
          dailyData[date][metric] += item.value || 0;
        }
      });
    });
    
    // Convert to array format for correlation analysis
    return Object.entries(dailyData).map(([date, values]) => ({
      date,
      ...values
    }));
  }, [dataByMetric]);

  // Color schemes
  const getMetricColor = (metricType: string) => {
    const colors: Record<string, string> = {
      blood_pressure: '#ef4444',
      blood_pressure_systolic: '#ef4444',
      blood_pressure_diastolic: '#f97316',
      blood_sugar: '#f59e0b',
      weight: '#10b981',
      heart_rate: '#3b82f6',
      temperature: '#8b5cf6',
      cholesterol: '#ec4899',
      oxygen_saturation: '#06b6d4'
    };
    return colors[metricType] || '#6b7280';
  };

  // Custom tooltip
  const CustomTooltip = ({ active, payload, label }: { active?: boolean; payload?: any[]; label?: string }) => {
    if (active && payload && payload.length) {
      const data = payload[0];
      const dataKey = data.dataKey;
      const name = data.name;
      const value = data.value;
      
      return (
        <div className="bg-white p-3 border border-gray-200 rounded-lg shadow-lg">
          <p className="font-medium text-gray-900">{label}</p>
<<<<<<< HEAD
          {payload.map((entry: unknown, index: number) => {
            // Handle blood pressure special formatting
            if (entry.dataKey === 'systolic' || entry.dataKey === 'diastolic') {
              return (
                <p key={index} className="text-sm text-gray-600">
                  {entry.name}: <span className="font-medium">{entry.value} {data?.unit || 'mmHg'}</span>
                </p>
              );
            }
            return (
              <p key={index} className="text-sm text-gray-600">
                {entry.name}: <span className="font-medium">{formatHealthValue(entry.value)} {data?.unit || ''}</span>
              </p>
            );
          })}
=======
          <p className="text-sm text-gray-600">
            {name}: <span className="font-medium">{value}</span>
          </p>
>>>>>>> 5c78888e
        </div>
      );
    }
    return null;
  };

  // Overview tab content
  const renderOverview = () => (
    <div className="space-y-6">
      {/* Summary Cards */}
      <div className="grid grid-cols-1 md:grid-cols-2 lg:grid-cols-4 gap-4">
        {Object.entries(summaryStats).map(([metricType, stats]) => {
          let displayName = metricType.replace('_', ' ');
          if (metricType === 'blood_pressure_systolic') {
            displayName = 'Systolic BP';
          } else if (metricType === 'blood_pressure_diastolic') {
            displayName = 'Diastolic BP';
          }
          
          return (
            <div key={metricType} className="bg-white rounded-lg p-4 border border-gray-200">
              <div className="flex items-center justify-between">
                <div>
                  <p className="text-sm font-medium text-gray-600 capitalize">
                    {displayName}
                  </p>
                  <p className="text-2xl font-bold text-gray-900">
                    {stats.average.toFixed(1)}
                  </p>
                  <p className="text-xs text-gray-500">{stats.unit}</p>
                </div>
                <div className={`text-2xl ${stats.trend === 'up' ? 'text-red-500' : 'text-green-500'}`}>
                  {stats.trend === 'up' ? '↗' : '↘'}
                </div>
              </div>
              <div className="mt-2 text-xs text-gray-500">
                {stats.count} readings • Range: {stats.min.toFixed(1)} - {stats.max.toFixed(1)}
              </div>
            </div>
          );
        })}
      </div>

      {/* Combined Chart */}
      <div className="bg-white rounded-lg p-6 border border-gray-200">
        <h3 className="text-lg font-semibold text-gray-900 mb-4">All Metrics Overview</h3>
        <div className="h-80">
          <ResponsiveContainer width="100%" height="100%">
            <LineChart data={correlationData}>
              <CartesianGrid strokeDasharray="3 3" stroke="#f0f0f0" />
              <XAxis 
                dataKey="date" 
                stroke="#6b7280"
                fontSize={12}
                tickFormatter={(value) => formatDateTime(value, 'date')}
              />
              <YAxis stroke="#6b7280" fontSize={12} />
              <Tooltip content={<CustomTooltip />} />
              <Legend />
              {Object.keys(dataByMetric).map((metricType) => {
                if (metricType === 'blood_pressure') {
                  return [
                    <Line
                      key="blood_pressure_systolic"
                      type="monotone"
                      dataKey="blood_pressure_systolic"
                      stroke={getMetricColor('blood_pressure_systolic')}
                      strokeWidth={2}
                      dot={{ fill: getMetricColor('blood_pressure_systolic'), strokeWidth: 2, r: 3 }}
                      activeDot={{ r: 5 }}
                      name="Systolic BP"
                    />,
                    <Line
                      key="blood_pressure_diastolic"
                      type="monotone"
                      dataKey="blood_pressure_diastolic"
                      stroke={getMetricColor('blood_pressure_diastolic')}
                      strokeWidth={2}
                      dot={{ fill: getMetricColor('blood_pressure_diastolic'), strokeWidth: 2, r: 3 }}
                      activeDot={{ r: 5 }}
                      name="Diastolic BP"
                    />
                  ];
                }
                return (
                  <Line
                    key={metricType}
                    type="monotone"
                    dataKey={metricType}
                    stroke={getMetricColor(metricType)}
                    strokeWidth={2}
                    dot={{ fill: getMetricColor(metricType), strokeWidth: 2, r: 3 }}
                    activeDot={{ r: 5 }}
                    name={metricType.replace('_', ' ')}
                  />
                );
              })}
            </LineChart>
          </ResponsiveContainer>
        </div>
      </div>
    </div>
  );

  // Trends tab content
  const renderTrends = () => (
    <div className="space-y-6">
      {/* Chart Type Selector */}
      <div className="bg-white rounded-lg p-4 border border-gray-200">
        <div className="flex items-center space-x-4">
          <label className="text-sm font-medium text-gray-700">Chart Type:</label>
          <div className="flex space-x-2">
            {(['line', 'bar', 'area', 'scatter'] as const).map((type) => (
              <button
                key={type}
                onClick={() => setSelectedChartType(type)}
                className={`px-3 py-1 text-sm rounded-md ${
                  selectedChartType === type
                    ? 'bg-blue-600 text-white'
                    : 'bg-gray-100 text-gray-700 hover:bg-gray-200'
                }`}
              >
                {type.charAt(0).toUpperCase() + type.slice(1)}
              </button>
            ))}
          </div>
        </div>
      </div>

      {/* Individual Metric Charts */}
      {Object.entries(dataByMetric).map(([metricType, metricData]) => {
        const chartData = metricData
          .sort((a, b) => new Date(a.recorded_at).getTime() - new Date(b.recorded_at).getTime())
          .map(item => ({
            date: formatDateTime(item.recorded_at, 'datetime'),
            value: item.value,
            systolic: item.systolic,
            diastolic: item.diastolic,
            unit: item.unit
          }));

        return (
          <div key={metricType} className="bg-white rounded-lg p-6 border border-gray-200">
            <h3 className="text-lg font-semibold text-gray-900 mb-4 capitalize">
              {metricType.replace('_', ' ')} Trend
            </h3>
            <div className="h-64">
              <ResponsiveContainer width="100%" height="100%">
                {selectedChartType === 'line' ? (
                  <LineChart data={chartData}>
                    <CartesianGrid strokeDasharray="3 3" stroke="#f0f0f0" />
                    <XAxis dataKey="date" stroke="#6b7280" fontSize={12} />
                    <YAxis stroke="#6b7280" fontSize={12} />
                    <Tooltip content={<CustomTooltip />} />
                    <Legend />
                    
                    {/* Clinical Range Indicators */}
                    {(() => {
                      const targetRanges = getTargetRanges(metricType);
                      if (targetRanges && metricType === 'blood_pressure') {
                        return (
                          <>
                            <ReferenceArea
                              y1={targetRanges.systolic.min}
                              y2={targetRanges.systolic.max}
                              fill="#10b981"
                              fillOpacity={0.1}
                              stroke="#10b981"
                              strokeOpacity={0.3}
                            />
                            <ReferenceArea
                              y1={targetRanges.diastolic.min}
                              y2={targetRanges.diastolic.max}
                              fill="#10b981"
                              fillOpacity={0.1}
                              stroke="#10b981"
                              strokeOpacity={0.3}
                            />
                          </>
                        );
                      }
                      if (targetRanges && metricType === 'blood_sugar' && 'normal' in targetRanges) {
                        return (
                          <ReferenceArea
                            y1={(targetRanges as any).normal.min}
                            y2={(targetRanges as any).normal.max}
                            fill="#10b981"
                            fillOpacity={0.15}
                            stroke="#10b981"
                            strokeOpacity={0.4}
                          />
                        );
                      }
                      return null;
                    })()}
                    
                    {metricType === 'blood_pressure' ? (
                      <>
                        <Line
                          type="monotone"
                          dataKey="systolic"
                          stroke={getMetricColor('blood_pressure_systolic')}
                          strokeWidth={2}
                          dot={{ fill: getMetricColor('blood_pressure_systolic'), strokeWidth: 2, r: 4 }}
                          activeDot={{ r: 6 }}
                          name="Systolic"
                        />
                        <Line
                          type="monotone"
                          dataKey="diastolic"
                          stroke={getMetricColor('blood_pressure_diastolic')}
                          strokeWidth={2}
                          dot={{ fill: getMetricColor('blood_pressure_diastolic'), strokeWidth: 2, r: 4 }}
                          activeDot={{ r: 6 }}
                          name="Diastolic"
                        />
                      </>
                    ) : (
                      <Line
                        type="monotone"
                        dataKey="value"
                        stroke={getMetricColor(metricType)}
                        strokeWidth={2}
                        dot={{ fill: getMetricColor(metricType), strokeWidth: 2, r: 4 }}
                        activeDot={{ r: 6 }}
                        name={metricType.replace('_', ' ')}
                      />
                    )}
                  </LineChart>
                ) : selectedChartType === 'bar' ? (
                  <BarChart data={chartData}>
                    <CartesianGrid strokeDasharray="3 3" stroke="#f0f0f0" />
                    <XAxis dataKey="date" stroke="#6b7280" fontSize={12} />
                    <YAxis stroke="#6b7280" fontSize={12} />
                    <Tooltip content={<CustomTooltip />} />
                    <Legend />
                    {metricType === 'blood_pressure' ? (
                      <>
                        <Bar
                          dataKey="systolic"
                          fill={getMetricColor('blood_pressure_systolic')}
                          radius={[4, 4, 0, 0]}
                          name="Systolic"
                        />
                        <Bar
                          dataKey="diastolic"
                          fill={getMetricColor('blood_pressure_diastolic')}
                          radius={[4, 4, 0, 0]}
                          name="Diastolic"
                        />
                      </>
                    ) : (
                      <Bar
                        dataKey="value"
                        fill={getMetricColor(metricType)}
                        radius={[4, 4, 0, 0]}
                        name={metricType.replace('_', ' ')}
                      />
                    )}
                  </BarChart>
                ) : selectedChartType === 'area' ? (
                  <AreaChart data={chartData}>
                    <CartesianGrid strokeDasharray="3 3" stroke="#f0f0f0" />
                    <XAxis dataKey="date" stroke="#6b7280" fontSize={12} />
                    <YAxis stroke="#6b7280" fontSize={12} />
                    <Tooltip content={<CustomTooltip />} />
                    <Legend />
                    {metricType === 'blood_pressure' ? (
                      <>
                        <Area
                          type="monotone"
                          dataKey="systolic"
                          stackId="1"
                          stroke={getMetricColor('blood_pressure_systolic')}
                          fill={getMetricColor('blood_pressure_systolic')}
                          fillOpacity={0.3}
                          strokeWidth={2}
                          name="Systolic"
                        />
                        <Area
                          type="monotone"
                          dataKey="diastolic"
                          stackId="2"
                          stroke={getMetricColor('blood_pressure_diastolic')}
                          fill={getMetricColor('blood_pressure_diastolic')}
                          fillOpacity={0.3}
                          strokeWidth={2}
                          name="Diastolic"
                        />
                      </>
                    ) : (
                      <Area
                        type="monotone"
                        dataKey="value"
                        stroke={getMetricColor(metricType)}
                        fill={getMetricColor(metricType)}
                        fillOpacity={0.3}
                        strokeWidth={2}
                        name={metricType.replace('_', ' ')}
                      />
                    )}
                  </AreaChart>
                ) : selectedChartType === 'scatter' ? (
                  <ScatterChart data={chartData}>
                    <CartesianGrid strokeDasharray="3 3" stroke="#f0f0f0" />
                    <XAxis dataKey="date" stroke="#6b7280" fontSize={12} />
                    <YAxis stroke="#6b7280" fontSize={12} />
                    <Tooltip content={<CustomTooltip />} />
                    <Legend />
                    {metricType === 'blood_pressure' ? (
                      <>
                        <Scatter
                          dataKey="systolic"
                          fill={getMetricColor('blood_pressure_systolic')}
                          stroke={getMetricColor('blood_pressure_systolic')}
                          name="Systolic"
                        />
                        <Scatter
                          dataKey="diastolic"
                          fill={getMetricColor('blood_pressure_diastolic')}
                          stroke={getMetricColor('blood_pressure_diastolic')}
                          name="Diastolic"
                        />
                      </>
                    ) : (
                      <Scatter
                        dataKey="value"
                        fill={getMetricColor(metricType)}
                        stroke={getMetricColor(metricType)}
                        name={metricType.replace('_', ' ')}
                      />
                    )}
                  </ScatterChart>
                ) : (
                  <div />
                )}
              </ResponsiveContainer>
            </div>
          </div>
        );
      })}
    </div>
  );

  // Correlations tab content
  const renderCorrelations = () => {
    if (Object.keys(dataByMetric).length < 2) {
      return (
        <div className="bg-white rounded-lg p-8 text-center border border-gray-200">
          <div className="text-4xl mb-4">📊</div>
          <h3 className="text-lg font-medium text-gray-900 mb-2">Insufficient Data</h3>
          <p className="text-gray-500">
            Need at least 2 different metric types to analyze correlations.
          </p>
        </div>
      );
    }

    return (
      <div className="space-y-6">
        {/* Correlation Matrix */}
        <div className="bg-white rounded-lg p-6 border border-gray-200">
          <h3 className="text-lg font-semibold text-gray-900 mb-4">Metric Correlations</h3>
          <div className="overflow-x-auto">
            <table className="min-w-full">
              <thead>
                <tr>
                  <th className="px-4 py-2 text-left text-sm font-medium text-gray-700">Metric</th>
                  {Object.keys(dataByMetric).map((metric) => (
                    <th key={metric} className="px-4 py-2 text-center text-sm font-medium text-gray-700 capitalize">
                      {metric.replace('_', ' ')}
                    </th>
                  ))}
                </tr>
              </thead>
              <tbody>
                {Object.keys(dataByMetric).map((metric1) => (
                  <tr key={metric1}>
                    <td className="px-4 py-2 text-sm font-medium text-gray-900 capitalize">
                      {metric1.replace('_', ' ')}
                    </td>
                    {Object.keys(dataByMetric).map((metric2) => {
                      const correlation = calculateCorrelation(metric1, metric2);
                      return (
                        <td key={metric2} className="px-4 py-2 text-center">
                          <span className={`text-sm font-medium ${
                            correlation > 0.7 ? 'text-green-600' :
                            correlation > 0.3 ? 'text-yellow-600' :
                            correlation > -0.3 ? 'text-gray-600' :
                            correlation > -0.7 ? 'text-orange-600' : 'text-red-600'
                          }`}>
                            {correlation.toFixed(2)}
                          </span>
                        </td>
                      );
                    })}
                  </tr>
                ))}
              </tbody>
            </table>
          </div>
        </div>

        {/* Scatter Plot Matrix */}
        <div className="bg-white rounded-lg p-6 border border-gray-200">
          <h3 className="text-lg font-semibold text-gray-900 mb-4">Scatter Plot Matrix</h3>
          <div className="h-96">
            <ResponsiveContainer width="100%" height="100%">
              <ScatterChart data={correlationData}>
                <CartesianGrid strokeDasharray="3 3" stroke="#f0f0f0" />
                <XAxis 
                  dataKey={Object.keys(dataByMetric)[0]} 
                  stroke="#6b7280" 
                  fontSize={12}
                />
                <YAxis 
                  dataKey={Object.keys(dataByMetric)[1]} 
                  stroke="#6b7280" 
                  fontSize={12}
                />
                <Tooltip content={<CustomTooltip />} />
                <Scatter
                  dataKey={Object.keys(dataByMetric)[1]}
                  fill={getMetricColor(Object.keys(dataByMetric)[0])}
                  stroke={getMetricColor(Object.keys(dataByMetric)[0])}
                />
              </ScatterChart>
            </ResponsiveContainer>
          </div>
        </div>
      </div>
    );
  };

  // Analytics tab content
  const renderAnalytics = () => (
    <div className="space-y-6">
      {/* Distribution Analysis */}
      <div className="grid grid-cols-1 lg:grid-cols-2 gap-6">
        {Object.entries(dataByMetric).map(([metricType, metricData]) => {
          const values = metricData.map(d => d.value).filter(v => v !== undefined);
          const distribution = calculateDistribution(values);
          
          return (
            <div key={metricType} className="bg-white rounded-lg p-6 border border-gray-200">
              <h3 className="text-lg font-semibold text-gray-900 mb-4 capitalize">
                {metricType.replace('_', ' ')} Distribution
              </h3>
              <div className="h-64">
                <ResponsiveContainer width="100%" height="100%">
                  <BarChart data={distribution}>
                    <CartesianGrid strokeDasharray="3 3" stroke="#f0f0f0" />
                    <XAxis dataKey="range" stroke="#6b7280" fontSize={12} />
                    <YAxis stroke="#6b7280" fontSize={12} />
                    <Tooltip content={<CustomTooltip />} />
                    <Bar
                      dataKey="count"
                      fill={getMetricColor(metricType)}
                      radius={[4, 4, 0, 0]}
                    />
                  </BarChart>
                </ResponsiveContainer>
              </div>
            </div>
          );
        })}
      </div>

      {/* Health Score Radar Chart */}
      <div className="bg-white rounded-lg p-6 border border-gray-200">
        <h3 className="text-lg font-semibold text-gray-900 mb-4">Health Score Overview</h3>
        <div className="h-80">
          <ResponsiveContainer width="100%" height="100%">
            <RadarChart data={calculateHealthScores()}>
              <PolarGrid stroke="#f0f0f0" />
              <PolarAngleAxis dataKey="metric" stroke="#6b7280" fontSize={12} />
              <PolarRadiusAxis stroke="#6b7280" fontSize={12} />
              <Radar
                name="Health Score"
                dataKey="score"
                stroke={getMetricColor('blood_pressure')}
                fill={getMetricColor('blood_pressure')}
                fillOpacity={0.3}
                strokeWidth={2}
              />
            </RadarChart>
          </ResponsiveContainer>
        </div>
      </div>
    </div>
  );

  // Helper functions
  const calculateCorrelation = (metric1: string, metric2: string): number => {
    if (metric1 === metric2) return 1;
    
    const data1 = correlationData.map(d => (d as any)[metric1]).filter(v => v !== undefined);
    const data2 = correlationData.map(d => (d as any)[metric2]).filter(v => v !== undefined);
    
    if (data1.length !== data2.length || data1.length === 0) return 0;
    
    const n = data1.length;
    const sum1 = data1.reduce((a, b) => a + b, 0);
    const sum2 = data2.reduce((a, b) => a + b, 0);
    const sum1Sq = data1.reduce((a, b) => a + b * b, 0);
    const sum2Sq = data2.reduce((a, b) => a + b * b, 0);
    const pSum = data1.reduce((a, b, i) => a + b * data2[i], 0);
    
    const num = pSum - (sum1 * sum2 / n);
    const den = Math.sqrt((sum1Sq - sum1 * sum1 / n) * (sum2Sq - sum2 * sum2 / n));
    
    return den === 0 ? 0 : num / den;
  };

  const calculateDistribution = (values: number[]) => {
    if (values.length === 0) return [];
    
    const min = Math.min(...values);
    const max = Math.max(...values);
    const range = max - min;
    const bucketCount = 5;
    const bucketSize = range / bucketCount;
    
    const buckets = Array(bucketCount).fill(0);
    values.forEach(value => {
      const bucketIndex = Math.min(Math.floor((value - min) / bucketSize), bucketCount - 1);
      buckets[bucketIndex]++;
    });
    
    return buckets.map((count, index) => ({
      range: `${(min + index * bucketSize).toFixed(1)} - ${(min + (index + 1) * bucketSize).toFixed(1)}`,
      count
    }));
  };

  const calculateHealthScores = () => {
    return Object.entries(summaryStats).map(([metricType, stats]) => {
      // Simple scoring algorithm - can be enhanced
      let score = 100;
      if (stats.trend === 'up' && ['blood_pressure', 'blood_sugar', 'weight'].includes(metricType)) {
        score -= 20;
      } else if (stats.trend === 'down' && ['weight'].includes(metricType)) {
        score += 20;
      }
      
      return {
        metric: metricType.replace('_', ' '),
        score: Math.max(0, Math.min(100, score))
      };
    });
  };

  // Get target ranges for clinical indicators
  const getTargetRanges = (metricType: string) => {
    switch (metricType) {
      case 'blood_pressure':
        return { 
          systolic: { min: 90, max: 119 }, 
          diastolic: { min: 60, max: 79 }
        };
      case 'blood_sugar':
        return { 
          normal: { min: 70, max: 99 }
        };
      default:
        return null;
    }
  };

  return (
    <div className="space-y-6">
      {/* Tab Navigation */}
      <div className="bg-white rounded-lg border border-gray-200">
        <div className="border-b border-gray-200">
          <nav className="flex space-x-8 px-6">
            {[
              { id: 'overview', label: 'Overview' },
              { id: 'trends', label: 'Trends' },
              { id: 'correlations', label: 'Correlations' },
              { id: 'analytics', label: 'Analytics' }
            ].map((tab) => (
              <button
                key={tab.id}
                onClick={() => setActiveTab(tab.id as any)}
                className={`py-4 px-1 border-b-2 font-medium text-sm ${
                  activeTab === tab.id
                    ? 'border-blue-500 text-blue-600'
                    : 'border-transparent text-gray-500 hover:text-gray-700 hover:border-gray-300'
                }`}
              >
                {tab.label}
              </button>
            ))}
          </nav>
        </div>
      </div>

      {/* Tab Content */}
      <div>
        {activeTab === 'overview' && renderOverview()}
        {activeTab === 'trends' && renderTrends()}
        {activeTab === 'correlations' && renderCorrelations()}
        {activeTab === 'analytics' && renderAnalytics()}
      </div>
    </div>
  );
};

export default DataVisualizationDashboard; <|MERGE_RESOLUTION|>--- conflicted
+++ resolved
@@ -187,35 +187,24 @@
   // Custom tooltip
   const CustomTooltip = ({ active, payload, label }: { active?: boolean; payload?: any[]; label?: string }) => {
     if (active && payload && payload.length) {
-      const data = payload[0];
-      const dataKey = data.dataKey;
-      const name = data.name;
-      const value = data.value;
-      
       return (
         <div className="bg-white p-3 border border-gray-200 rounded-lg shadow-lg">
           <p className="font-medium text-gray-900">{label}</p>
-<<<<<<< HEAD
-          {payload.map((entry: unknown, index: number) => {
+          {payload.map((entry: any, index: number) => {
             // Handle blood pressure special formatting
             if (entry.dataKey === 'systolic' || entry.dataKey === 'diastolic') {
               return (
                 <p key={index} className="text-sm text-gray-600">
-                  {entry.name}: <span className="font-medium">{entry.value} {data?.unit || 'mmHg'}</span>
+                  {entry.name}: <span className="font-medium">{entry.value} {entry.payload?.unit || 'mmHg'}</span>
                 </p>
               );
             }
             return (
               <p key={index} className="text-sm text-gray-600">
-                {entry.name}: <span className="font-medium">{formatHealthValue(entry.value)} {data?.unit || ''}</span>
+                {entry.name}: <span className="font-medium">{formatHealthValue(entry.value)} {entry.payload?.unit || ''}</span>
               </p>
             );
           })}
-=======
-          <p className="text-sm text-gray-600">
-            {name}: <span className="font-medium">{value}</span>
-          </p>
->>>>>>> 5c78888e
         </div>
       );
     }
